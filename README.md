--- conflicted
+++ resolved
@@ -47,12 +47,8 @@
   - **private.key**: the private key for the identity (on the babyjubjub curve)
   - **genesis_state.json**: the genesis state of the identity, including its public user ID, a base58 encoded string, and the issuer identity's own authentication claim ([schema](https://github.com/iden3/claim-schema-vocab/blob/main/schemas/json-ld/auth.json-ld) here)
   - **stateTransition_inputs.json**: the inputs to generate a zero knowledge proof for the state transition method on the smart contract that maintains the public registry of issuer identities
-<<<<<<< HEAD
-  - **claims/revocations/roots.db**: sqlite DB files that store the Claims, Revocation and Roots Merkle trees of the identity.  
+  - **claims/revocations/roots.db**: sqlite DB files that store the Claims, Revocation and Roots Merkle trees of the identity.
 - $HOMEDIR/iden3/identities.json: this file contains a lookup table of identity name and IDs. It gets updated whenever a new identify is created.
-=======
-  - **claims/revocations/roots.db**: sqlite DB files that store the Claims, Revocation and Roots Merkle trees of the identity.
->>>>>>> 0376571a
 
 Use the `init` subcommand to generate at least two identities, one as the issuer, and one as the holder.
 
